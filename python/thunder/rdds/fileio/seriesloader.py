"""Provides SeriesLoader object and helpers, used to read Series data from disk or other filesystems.
"""
from collections import namedtuple
import json
from numpy import array, arange, frombuffer, load, ndarray, unravel_index, vstack
from numpy import dtype as dtypeFunc
from scipy.io import loadmat
from cStringIO import StringIO
import itertools
import struct
import urlparse
import math

from thunder.rdds.fileio.writers import getParallelWriterForPath
from thunder.rdds.keys import Dimensions
from thunder.rdds.fileio.readers import getFileReaderForPath, FileNotFoundError, selectByStartAndStopIndices, \
    appendExtensionToPathSpec
from thunder.rdds.imgblocks.blocks import SimpleBlocks
from thunder.rdds.series import Series
from thunder.utils.common import parseMemoryString, smallestFloatType


class SeriesLoader(object):
    """Loader object used to instantiate Series data stored in a variety of formats.
    """
    def __init__(self, sparkContext, minPartitions=None):
        """Initialize a new SeriesLoader object.

        Parameters
        ----------
        sparkcontext: SparkContext
            The pyspark SparkContext object used by the current Thunder environment.

        minPartitions: int
            minimum number of partitions to use when loading data. (Used by fromText, fromMatLocal, and fromNpyLocal)
        """
        self.sc = sparkContext
        self.minPartitions = minPartitions

    def fromArrays(self, arrays):
        """Create a Series object from a sequence of numpy ndarrays resident in memory on the driver.

        The arrays will be interpreted as though each represents a single time point - effectively the same
        as if converting Images to a Series, with each array representing a volume image at a particular
        point in time. Thus in the resulting Series, the value of the record with key (0,0,0) will be
        array([arrays[0][0,0,0], arrays[1][0,0,0],... arrays[n][0,0,0]).

        The dimensions of the resulting Series will be *opposite* that of the passed numpy array. Their dtype will not
        be changed.
        """
        # if passed a single array, cast it to a sequence of length 1
        if isinstance(arrays, ndarray):
            arrays = [arrays]

        # check that shapes of passed arrays are consistent
        shape = arrays[0].shape
        dtype = arrays[0].dtype
        for ary in arrays:
            if not ary.shape == shape:
                raise ValueError("Inconsistent array shapes: first array had shape %s, but other array has shape %s" %
                                 (str(shape), str(ary.shape)))
            if not ary.dtype == dtype:
                raise ValueError("Inconsistent array dtypes: first array had dtype %s, but other array has dtype %s" %
                                 (str(dtype), str(ary.dtype)))

        # get indices so that fastest index changes first
        shapeiters = (xrange(n) for n in shape)
        keys = [idx[::-1] for idx in itertools.product(*shapeiters)]

        values = vstack([ary.ravel() for ary in arrays]).T

        dims = Dimensions.fromTuple(shape[::-1])

        return Series(self.sc.parallelize(zip(keys, values), self.minPartitions), dims=dims, dtype=str(dtype))

    @staticmethod
    def __normalizeDatafilePattern(dataPath, ext):
        dataPath = appendExtensionToPathSpec(dataPath, ext)
        # we do need to prepend a scheme here, b/c otherwise the Hadoop based readers
        # will adopt their default behavior and start looking on hdfs://.

        parseResult = urlparse.urlparse(dataPath)
        if parseResult.scheme:
            # this appears to already be a fully-qualified URI
            return dataPath
        else:
            # this looks like a local path spec
            # check whether we look like an absolute or a relative path
            import os
            dirComponent, fileComponent = os.path.split(dataPath)
            if not os.path.isabs(dirComponent):
                # need to make relative local paths absolute; our file scheme parsing isn't all that it could be.
                dirComponent = os.path.abspath(dirComponent)
                dataPath = os.path.join(dirComponent, fileComponent)
            return "file://" + dataPath

    def fromText(self, dataPath, nkeys=None, ext="txt", dtype='float64'):
        """
        Loads Series data from text files.

        Parameters
        ----------
        dataPath : string
            Specifies the file or files to be loaded. dataPath may be either a URI (with scheme specified) or a path
            on the local filesystem.
            If a path is passed (determined by the absence of a scheme component when attempting to parse as a URI),
            and it is not already a wildcard expression and does not end in <ext>, then it will be converted into a
            wildcard pattern by appending '/*.ext'. This conversion can be avoided by passing a "file://" URI.

        dtype: dtype or dtype specifier, default 'float64'

        """
        dataPath = self.__normalizeDatafilePattern(dataPath, ext)

        def parse(line, nkeys_):
            vec = [float(x) for x in line.split(' ')]
            ts = array(vec[nkeys_:], dtype=dtype)
            keys = tuple(int(x) for x in vec[:nkeys_])
            return keys, ts

        lines = self.sc.textFile(dataPath, self.minPartitions)
        data = lines.map(lambda x: parse(x, nkeys))
        return Series(data, dtype=str(dtype))

    # keytype, valuetype here violate camelCasing convention for consistence with JSON conf file format
    BinaryLoadParameters = namedtuple('BinaryLoadParameters', 'nkeys nvalues keytype valuetype')
    BinaryLoadParameters.__new__.__defaults__ = (None, None, 'int16', 'int16')

    @staticmethod
    def __loadParametersAndDefaults(dataPath, confFilename, nkeys, nvalues, keyType, valueType):
        """Collects parameters to use for binary series loading.

        Priority order is as follows:
        1. parameters specified as keyword arguments;
        2. parameters specified in a conf.json file on the local filesystem;
        3. default parameters

        Returns
        -------
        BinaryLoadParameters instance
        """
        params = SeriesLoader.loadConf(dataPath, confFilename=confFilename)

        # filter dict to include only recognized field names:
        for k in params.keys():
            if k not in SeriesLoader.BinaryLoadParameters._fields:
                del params[k]
        keywordParams = {'nkeys': nkeys, 'nvalues': nvalues, 'keytype': keyType, 'valuetype': valueType}
        for k, v in keywordParams.items():
            if not v:
                del keywordParams[k]
        params.update(keywordParams)
        return SeriesLoader.BinaryLoadParameters(**params)

    @staticmethod
    def __checkBinaryParametersAreSpecified(paramsObj):
        """Throws ValueError if any of the field values in the passed namedtuple instance evaluate to False.

        Note this is okay only so long as zero is not a valid parameter value. Hmm.
        """
        missing = []
        for paramName, paramVal in paramsObj._asdict().iteritems():
            if not paramVal:
                missing.append(paramName)
        if missing:
            raise ValueError("Missing parameters to load binary series files - " +
                             "these must be given either as arguments or in a configuration file: " +
                             str(tuple(missing)))

    def fromBinary(self, dataPath, ext='bin', confFilename='conf.json',
                   nkeys=None, nvalues=None, keyType=None, valueType=None,
                   newDtype='smallfloat', casting='safe'):
        """
        Load a Series object from a directory of binary files.

        Parameters
        ----------

        dataPath: string URI or local filesystem path
            Specifies the directory or files to be loaded. May be formatted as a URI string with scheme (e.g. "file://",
            "s3n://". If no scheme is present, will be interpreted as a path on the local filesystem. This path
            must be valid on all workers. Datafile may also refer to a single file, or to a range of files specified
            by a glob-style expression using a single wildcard character '*'.

        newDtype: dtype or dtype specifier or string 'smallfloat' or None, optional, default 'smallfloat'
            Numpy dtype of output series data. Most methods expect Series data to be floating-point. Input data will be
            cast to the requested `newdtype` if not None - see Data `astype()` method.

        casting: 'no'|'equiv'|'safe'|'same_kind'|'unsafe', optional, default 'safe'
            Casting method to pass on to numpy's `astype()` method; see numpy documentation for details.

        """

        paramsObj = self.__loadParametersAndDefaults(dataPath, confFilename, nkeys, nvalues, keyType, valueType)
        self.__checkBinaryParametersAreSpecified(paramsObj)

        dataPath = self.__normalizeDatafilePattern(dataPath, ext)

        keyDtype = dtypeFunc(paramsObj.keytype)
        valDtype = dtypeFunc(paramsObj.valuetype)

        keySize = paramsObj.nkeys * keyDtype.itemsize
        recordSize = keySize + paramsObj.nvalues * valDtype.itemsize

        lines = self.sc.newAPIHadoopFile(dataPath, 'thunder.util.io.hadoop.FixedLengthBinaryInputFormat',
                                         'org.apache.hadoop.io.LongWritable',
                                         'org.apache.hadoop.io.BytesWritable',
                                         conf={'recordLength': str(recordSize)})

        data = lines.map(lambda (_, v):
                         (tuple(int(x) for x in frombuffer(buffer(v, 0, keySize), dtype=keyDtype)),
                          frombuffer(buffer(v, keySize), dtype=valDtype)))

        return Series(data, dtype=str(valDtype), index=arange(paramsObj.nvalues)).astype(newDtype, casting)

    def _getSeriesBlocksFromStack(self, dataPath, dims, ext="stack", blockSize="150M", dtype='int16',
                                  newDtype='smallfloat', casting='safe', startIdx=None, stopIdx=None):
        """Create an RDD of <string blocklabel, (int k-tuple indices, array of datatype values)>

        Parameters
        ----------

        dataPath: string URI or local filesystem path
            Specifies the directory or files to be loaded. May be formatted as a URI string with scheme (e.g. "file://",
            "s3n://". If no scheme is present, will be interpreted as a path on the local filesystem. This path
            must be valid on all workers. Datafile may also refer to a single file, or to a range of files specified
            by a glob-style expression using a single wildcard character '*'.

        dims: tuple of positive int
            Dimensions of input image data, ordered with the fastest-changing dimension first.

        dtype: dtype or dtype specifier, optional, default 'int16'
            Numpy dtype of input stack data

        newDtype: floating-point dtype or dtype specifier or string 'smallfloat' or None, optional, default 'smallfloat'
            Numpy dtype of output series data. Series data must be floating-point. Input data will be cast to the
            requested `newdtype` - see numpy `astype()` method.

        casting: 'no'|'equiv'|'safe'|'same_kind'|'unsafe', optional, default 'safe'
            Casting method to pass on to numpy's `astype()` method; see numpy documentation for details.

        Returns
        ---------
        pair of (RDD, ntimepoints)

        RDD: sequence of keys, values pairs
            (call using flatMap)

        RDD Key: tuple of int
            zero-based indicies of position within original image volume

        RDD Value: numpy array of datatype
            series of values at position across loaded image volumes

        ntimepoints: int
            number of time points in returned series, determined from number of stack files found at datapath

        newDtype: string
            string representation of numpy data type of returned blocks

        """
        dataPath = self.__normalizeDatafilePattern(dataPath, ext)
        blockSize = parseMemoryString(blockSize)
        totalDim = reduce(lambda x_, y_: x_*y_, dims)
        dtype = dtypeFunc(dtype)
        if newDtype is None or newDtype == '':
            newDtype = str(dtype)
        elif newDtype == 'smallfloat':
            newDtype = str(smallestFloatType(dtype))
        else:
            newDtype = str(newDtype)

        reader = getFileReaderForPath(dataPath)()
        filenames = reader.list(dataPath)
        if not filenames:
            raise IOError("No files found for path '%s'" % dataPath)
        filenames = selectByStartAndStopIndices(filenames, startIdx, stopIdx)

        dataSize = totalDim * len(filenames) * dtype.itemsize
        nblocks = max(dataSize / blockSize, 1)  # integer division

        if len(dims) >= 3:
            # for 3D stacks, do calculations to ensure that
            # different planes appear in distinct files
            blocksPerPlane = max(nblocks / dims[-1], 1)

            pixPerPlane = reduce(lambda x_, y_: x_*y_, dims[:-1])  # all but last dimension

            # get the greatest number of blocks in a plane (up to as many as requested) that still divide the plane
            # evenly. This will always be at least one.
            kUpdated = [x for x in range(1, blocksPerPlane+1) if not pixPerPlane % x][-1]
            nblocks = kUpdated * dims[-1]
            blockSizePerStack = (totalDim / nblocks) * dtype.itemsize
        else:
            # otherwise just round to make contents divide into nearly even blocks
            blockSizePerStack = int(math.ceil(totalDim / float(nblocks)))
            nblocks = int(math.ceil(totalDim / float(blockSizePerStack)))
            blockSizePerStack *= dtype.itemsize

        fileSize = totalDim * dtype.itemsize

        def readBlock(blockNum):
            # copy size out from closure; will modify later:
            blockSizePerStack_ = blockSizePerStack
            # get start position for this block
            position = blockNum * blockSizePerStack_

            # adjust if at end of file
            if (position + blockSizePerStack_) > fileSize:
                blockSizePerStack_ = int(fileSize - position)
            # loop over files, loading one block from each
            bufs = []

            for fname in filenames:
                buf = reader.read(fname, startOffset=position, size=blockSizePerStack_)
                bufs.append(frombuffer(buf, dtype=dtype))

            buf = vstack(bufs).T  # dimensions are now linindex x time (images)
            del bufs
            buf = buf.astype(newDtype, casting=casting, copy=False)

            # append subscript keys based on dimensions
            itemPosition = position / dtype.itemsize
            itemBlocksize = blockSizePerStack_ / dtype.itemsize
            linearIdx = arange(itemPosition, itemPosition + itemBlocksize)  # zero-based

            keys = zip(*map(tuple, unravel_index(linearIdx, dims, order='F')))
            return zip(keys, buf)

        # map over blocks
        return (self.sc.parallelize(range(0, nblocks), nblocks).flatMap(lambda bn: readBlock(bn)),
                len(filenames), newDtype)

    @staticmethod
    def __readMetadataFromFirstPageOfMultiTif(reader, filePath):
        import thunder.rdds.fileio.multitif as multitif

        # read first page of first file to get expected image size
        tiffFP = reader.open(filePath)
        tiffParser = multitif.TiffParser(tiffFP, debug=False)
        tiffHeaders = multitif.TiffData()
        tiffParser.parseFileHeader(destinationTiff=tiffHeaders)
        firstIfd = tiffParser.parseNextImageFileDirectory(destinationTiff=tiffHeaders)
        if not firstIfd.isLuminanceImage():
            raise ValueError(("File %s does not appear to be a luminance " % filePath) +
                             "(greyscale or bilevel) TIF image, " +
                             "which are the only types currently supported")

        # keep reading pages until we reach the end of the file, in order to get number of planes:
        while tiffParser.parseNextImageFileDirectory(destinationTiff=tiffHeaders):
            pass

        # get dimensions
        npages = len(tiffHeaders.ifds)
        height = firstIfd.getImageHeight()
        width = firstIfd.getImageWidth()

        # get datatype
        bitsPerSample = firstIfd.getBitsPerSample()
        if not (bitsPerSample in (8, 16, 32, 64)):
            raise ValueError("Only 8, 16, 32, or 64 bit per pixel TIF images are supported, got %d" % bitsPerSample)

        sampleFormat = firstIfd.getSampleFormat()
        if sampleFormat == multitif.SAMPLE_FORMAT_UINT:
            dtStr = 'uint'
        elif sampleFormat == multitif.SAMPLE_FORMAT_INT:
            dtStr = 'int'
        elif sampleFormat == multitif.SAMPLE_FORMAT_FLOAT:
            dtStr = 'float'
        else:
            raise ValueError("Unknown TIF SampleFormat tag value %d, should be 1, 2, or 3 for uint, int, or float"
                             % sampleFormat)
        dtype = dtStr+str(bitsPerSample)

        return height, width, npages, dtype

    def _getSeriesBlocksFromMultiTif(self, dataPath, ext="tif", blockSize="150M",
                                     newDtype='smallfloat', casting='safe', startIdx=None, stopIdx=None):
        import thunder.rdds.fileio.multitif as multitif
        import itertools
        from PIL import Image
        import io

        dataPath = self.__normalizeDatafilePattern(dataPath, ext)
        blockSize = parseMemoryString(blockSize)

        reader = getFileReaderForPath(dataPath)()
        filenames = reader.list(dataPath)
        if not filenames:
            raise IOError("No files found for path '%s'" % dataPath)
        filenames = selectByStartAndStopIndices(filenames, startIdx, stopIdx)
        ntimepoints = len(filenames)

        doMinimizeReads = dataPath.lower().startswith("s3")

        height, width, npages, dtype = SeriesLoader.__readMetadataFromFirstPageOfMultiTif(reader, filenames[0])
        pixelBytesize = dtypeFunc(dtype).itemsize
        if newDtype is None or str(newDtype) == '':
            newDtype = str(dtype)
        elif newDtype == 'smallfloat':
            newDtype = str(smallestFloatType(dtype))
        else:
            newDtype = str(newDtype)

        # intialize at one block per plane
        bytesPerPlane = height * width * pixelBytesize * ntimepoints
        bytesPerBlock = bytesPerPlane
        blocksPerPlane = 1
        # keep dividing while cutting our size in half still leaves us bigger than the requested size
        # should end up no more than 2x blockSize.
        while bytesPerBlock >= blockSize * 2:
            bytesPerBlock /= 2
            blocksPerPlane *= 2

        blocklenPixels = max((height * width) / blocksPerPlane, 1)  # integer division
        while blocksPerPlane * blocklenPixels < height * width:  # make sure we're reading the plane fully
            blocksPerPlane += 1

        # keys will be planeidx, blockidx:
        keys = list(itertools.product(xrange(npages), xrange(blocksPerPlane)))

        def readBlockFromTiff(planeIdxBlockIdx):
            planeIdx, blockIdx = planeIdxBlockIdx
            blocks = []
            planeShape = None
            blockStart = None
            blockEnd = None
            for fname in filenames:
                reader_ = getFileReaderForPath(fname)()
                fp = reader_.open(fname)
                try:
                    if doMinimizeReads:
                        # use multitif module to generate a fake, in-memory one-page tif file
                        # the advantage of this is that it cuts way down on the many small reads
                        # that PIL/pillow will make otherwise, which would be a problem for s3
                        tiffParser_ = multitif.TiffParser(fp, debug=False)
                        tiffFilebuffer = multitif.packSinglePage(tiffParser_, pageIdx=planeIdx)
                        byteBuf = io.BytesIO(tiffFilebuffer)
                        try:
                            pilImg = Image.open(byteBuf)
                            ary = array(pilImg).T
                        finally:
                            byteBuf.close()
                        del tiffFilebuffer, tiffParser_, pilImg, byteBuf
                    else:
                        # read tif using PIL directly
                        pilImg = Image.open(fp)
                        pilImg.seek(planeIdx)
                        ary = array(pilImg).T
                        del pilImg

                    if not planeShape:
                        planeShape = ary.shape[:]
                        blockStart = blockIdx * blocklenPixels
                        blockEnd = min(blockStart+blocklenPixels, planeShape[0]*planeShape[1])
                    blocks.append(ary.ravel(order='C')[blockStart:blockEnd])
                    del ary
                finally:
                    fp.close()

            buf = vstack(blocks).T  # dimensions are now linindex x time (images)
            del blocks
            buf = buf.astype(newDtype, casting=casting, copy=False)

            # append subscript keys based on dimensions
            linearIdx = arange(blockStart, blockEnd)  # zero-based

            seriesKeys = zip(*map(tuple, unravel_index(linearIdx, planeShape, order='C')))
            # add plane index to end of keys
            seriesKeys = [tuple(list(keys_)[::-1]+[planeIdx]) for keys_ in seriesKeys]
            return zip(seriesKeys, buf)

        # map over blocks
        rdd = self.sc.parallelize(keys, len(keys)).flatMap(readBlockFromTiff)
        dims = (npages, width, height)

        metadata = (dims, ntimepoints, newDtype)
        return rdd, metadata

    def fromStack(self, dataPath, dims, ext="stack", blockSize="150M", dtype='int16',
                  newDtype='smallfloat', casting='safe', startIdx=None, stopIdx=None):
        """Load a Series object directly from binary image stack files.

        Parameters
        ----------

        dataPath: string
            Path to data files or directory, specified as either a local filesystem path or in a URI-like format,
            including scheme. A datapath argument may include a single '*' wildcard character in the filename.

        dims: tuple of positive int
            Dimensions of input image data, ordered with the fastest-changing dimension first.

        ext: string, optional, default "stack"
            Extension required on data files to be loaded.

        blockSize: string formatted as e.g. "64M", "512k", "2G", or positive int. optional, default "150M"
            Requested size of Series partitions in bytes (or kilobytes, megabytes, gigabytes).

        dtype: dtype or dtype specifier, optional, default 'int16'
            Numpy dtype of input stack data

        newDtype: dtype or dtype specifier or string 'smallfloat' or None, optional, default 'smallfloat'
            Numpy dtype of output series data. Most methods expect Series data to be floating-point. Input data will be
            cast to the requested `newdtype` if not None - see Data `astype()` method.

        casting: 'no'|'equiv'|'safe'|'same_kind'|'unsafe', optional, default 'safe'
            Casting method to pass on to numpy's `astype()` method; see numpy documentation for details.

        startIdx, stopIdx: nonnegative int. optional.
            Indices of the first and last-plus-one data file to load, relative to the sorted filenames matching
            `datapath` and `ext`. Interpreted according to python slice indexing conventions.
        """
        seriesBlocks, npointsInSeries, newDtype = \
            self._getSeriesBlocksFromStack(dataPath, dims, ext=ext, blockSize=blockSize, dtype=dtype,
                                           newDtype=newDtype, casting=casting, startIdx=startIdx, stopIdx=stopIdx)

        return Series(seriesBlocks, dims=dims, dtype=newDtype, index=arange(npointsInSeries))

    def fromMultipageTif(self, dataPath, ext="tif", blockSize="150M",
                         newDtype='smallfloat', casting='safe',
                         startIdx=None, stopIdx=None):
        """Load a Series object from multipage tiff files.

        Parameters
        ----------

        dataPath: string
            Path to data files or directory, specified as either a local filesystem path or in a URI-like format,
            including scheme. A datapath argument may include a single '*' wildcard character in the filename.

        ext: string, optional, default "tif"
            Extension required on data files to be loaded.

        blockSize: string formatted as e.g. "64M", "512k", "2G", or positive int. optional, default "150M"
            Requested size of Series partitions in bytes (or kilobytes, megabytes, gigabytes).

        newDtype: dtype or dtype specifier or string 'smallfloat' or None, optional, default 'smallfloat'
            Numpy dtype of output series data. Most methods expect Series data to be floating-point. Input data will be
            cast to the requested `newdtype` if not None - see Data `astype()` method.

        casting: 'no'|'equiv'|'safe'|'same_kind'|'unsafe', optional, default 'safe'
            Casting method to pass on to numpy's `astype()` method; see numpy documentation for details.

        startIdx, stopIdx: nonnegative int. optional.
            Indices of the first and last-plus-one data file to load, relative to the sorted filenames matching
            `datapath` and `ext`. Interpreted according to python slice indexing conventions.
        """
        seriesBlocks, metadata = self._getSeriesBlocksFromMultiTif(dataPath, ext=ext, blockSize=blockSize,
                                                                   newDtype=newDtype, casting=casting,
                                                                   startIdx=startIdx, stopIdx=stopIdx)
        dims, npointsInSeries, dtype = metadata
        return Series(seriesBlocks, dims=Dimensions.fromTuple(dims[::-1]), dtype=dtype,
                      index=arange(npointsInSeries))

    @staticmethod
    def __saveSeriesRdd(seriesBlocks, outputDirPath, dims, npointsInSeries, dtype, overwrite=False):
        writer = getParallelWriterForPath(outputDirPath)(outputDirPath, overwrite=overwrite)

        def blockToBinarySeries(kvIter):
            label = None
            keyPacker = None
            buf = StringIO()
<<<<<<< HEAD
            for seriesKey, series in kvIter:
                if keyPacker is None:
                    keyPacker = struct.Struct('h'*len(seriesKey))
                    label = ImageBlocks.getBinarySeriesNameForKey(seriesKey) + ".bin"
                buf.write(keyPacker.pack(*seriesKey))
=======
            for seriesKey, series in kviter:
                if keypacker is None:
                    keypacker = struct.Struct('h'*len(seriesKey))
                    label = SimpleBlocks.getBinarySeriesNameForKey(seriesKey) + ".bin"
                buf.write(keypacker.pack(*seriesKey))
>>>>>>> cb6e73a2
                buf.write(series.tostring())
            val = buf.getvalue()
            buf.close()
            return [(label, val)]

<<<<<<< HEAD
        seriesBlocks.mapPartitions(blockToBinarySeries).foreach(writer.writerFcn)
        writeSeriesConfig(outputDirPath, len(dims), npointsInSeries, dims=dims, valueType=dtype,
                          overwrite=overwrite)
=======
        seriesblocks.mapPartitions(blockToBinarySeries).foreach(writer.writerFcn)
        writeSeriesConfig(outputdirname, len(dims), npointsinseries, valuetype=datatype, overwrite=overwrite)
>>>>>>> cb6e73a2

    def saveFromStack(self, dataPath, outputDirPath, dims, ext="stack", blockSize="150M", dtype='int16',
                      newDtype=None, casting='safe', startIdx=None, stopIdx=None, overwrite=False):
        """Write out data from binary image stack files in the Series data flat binary format.

        Parameters
        ----------
        dataPath: string
            Path to data files or directory, specified as either a local filesystem path or in a URI-like format,
            including scheme. A datapath argument may include a single '*' wildcard character in the filename.

        outputDirPath: string
            Path to a directory into which to write Series file output. An outputdir argument may be either a path
            on the local file system or a URI-like format, as in datapath.

        dims: tuple of positive int
            Dimensions of input image data, ordered with the fastest-changing dimension first.

        ext: string, optional, default "stack"
            Extension required on data files to be loaded.

        blockSize: string formatted as e.g. "64M", "512k", "2G", or positive int. optional, default "150M"
            Requested size of Series partitions in bytes (or kilobytes, megabytes, gigabytes).

        dtype: dtype or dtype specifier, optional, default 'int16'
            Numpy dtype of input stack data

        newDtype: floating-point dtype or dtype specifier or string 'smallfloat' or None, optional, default None
            Numpy dtype of output series binary data. Input data will be cast to the requested `newdtype` if not None
            - see Data `astype()` method.

        casting: 'no'|'equiv'|'safe'|'same_kind'|'unsafe', optional, default 'safe'
            Casting method to pass on to numpy's `astype()` method; see numpy documentation for details.

        startIdx, stopIdx: nonnegative int. optional.
            Indices of the first and last-plus-one data file to load, relative to the sorted filenames matching
            `datapath` and `ext`. Interpreted according to python slice indexing conventions.

        overwrite: boolean, optional, default False
            If true, the directory specified by outputdirpath will first be deleted, along with all its contents, if it
            already exists. If false, a ValueError will be thrown if outputdirpath is found to already exist.

        """
        seriesBlocks, npointsInSeries, newDtype = \
            self._getSeriesBlocksFromStack(dataPath, dims, ext=ext, blockSize=blockSize, dtype=dtype,
                                           newDtype=newDtype, casting=casting, startIdx=startIdx, stopIdx=stopIdx)

        SeriesLoader.__saveSeriesRdd(seriesBlocks, outputDirPath, dims, npointsInSeries, newDtype, overwrite=overwrite)

    def saveFromMultipageTif(self, dataPath, outputDirPath, ext="tif", blockSize="150M",
                             newDtype=None, casting='safe',
                             startIdx=None, stopIdx=None, overwrite=False):
        """Write out data from multipage tif files in the Series data flat binary format.

        Parameters
        ----------
        dataPath: string
            Path to data files or directory, specified as either a local filesystem path or in a URI-like format,
            including scheme. A datapath argument may include a single '*' wildcard character in the filename.

        outputDirPpath: string
            Path to a directory into which to write Series file output. An outputdir argument may be either a path
            on the local file system or a URI-like format, as in datapath.

        ext: string, optional, default "stack"
            Extension required on data files to be loaded.

        blockSize: string formatted as e.g. "64M", "512k", "2G", or positive int. optional, default "150M"
            Requested size of Series partitions in bytes (or kilobytes, megabytes, gigabytes).

        newDtype: floating-point dtype or dtype specifier or string 'smallfloat' or None, optional, default None
            Numpy dtype of output series binary data. Input data will be cast to the requested `newdtype` if not None
            - see Data `astype()` method.

        casting: 'no'|'equiv'|'safe'|'same_kind'|'unsafe', optional, default 'safe'
            Casting method to pass on to numpy's `astype()` method; see numpy documentation for details.

        startIdx, stopIdx: nonnegative int. optional.
            Indices of the first and last-plus-one data file to load, relative to the sorted filenames matching
            `datapath` and `ext`. Interpreted according to python slice indexing conventions.

        overwrite: boolean, optional, default False
            If true, the directory specified by outputdirpath will first be deleted, along with all its contents, if it
            already exists. If false, a ValueError will be thrown if outputdirpath is found to already exist.

        """
        seriesBlocks, metadata = self._getSeriesBlocksFromMultiTif(dataPath, ext=ext, blockSize=blockSize,
                                                                   newDtype=newDtype, casting=casting,
                                                                   startIdx=startIdx, stopIdx=stopIdx)
        dims, npointsInSeries, dtype = metadata
        SeriesLoader.__saveSeriesRdd(seriesBlocks, outputDirPath, dims, npointsInSeries, dtype, overwrite=overwrite)

    def fromMatLocal(self, dataPath, varName, keyFile=None):
        """Loads Series data stored in a Matlab .mat file.

        `datafile` must refer to a path visible to all workers, such as on NFS or similar mounted shared filesystem.
        """
        data = loadmat(dataPath)[varName]
        if data.ndim > 2:
            raise IOError('Input data must be one or two dimensional')
        if keyFile:
            keys = map(lambda x: tuple(x), loadmat(keyFile)['keys'])
        else:
            keys = arange(0, data.shape[0])

        rdd = Series(self.sc.parallelize(zip(keys, data), self.minPartitions), dtype=str(data.dtype))

        return rdd

    def fromNpyLocal(self, dataPath, keyFile=None):
        """Loads Series data stored in the numpy save() .npy format.

        `datafile` must refer to a path visible to all workers, such as on NFS or similar mounted shared filesystem.
        """
        data = load(dataPath)
        if data.ndim > 2:
            raise IOError('Input data must be one or two dimensional')
        if keyFile:
            keys = map(lambda x: tuple(x), load(keyFile))
        else:
            keys = arange(0, data.shape[0])

        rdd = Series(self.sc.parallelize(zip(keys, data), self.minPartitions), dtype=str(data.dtype))

        return rdd

    @staticmethod
    def loadConf(dataPath, confFilename='conf.json'):
        """Returns a dict loaded from a json file.

        Looks for file named `conffile` in same directory as `dataPath`

        Returns {} if file not found
        """
        if not confFilename:
            return {}

        reader = getFileReaderForPath(dataPath)()
        try:
            jsonBuf = reader.read(dataPath, filename=confFilename)
        except FileNotFoundError:
            return {}

        params = json.loads(jsonBuf)

        if 'format' in params:
            raise Exception("Numerical format of value should be specified as 'valuetype', not 'format'")
        if 'keyformat' in params:
            raise Exception("Numerical format of key should be specified as 'keytype', not 'keyformat'")

        return params


<<<<<<< HEAD
def writeSeriesConfig(outputDirPath, nkeys, nvalues, dims=None, keyType='int16', valueType='int16',
                      confFilename="conf.json", overwrite=True):
=======
def writeSeriesConfig(outputdirname, nkeys, nvalues, keytype='int16', valuetype='int16', confname="conf.json",
                      overwrite=True):
>>>>>>> cb6e73a2
    """Helper function to write out a conf.json file with required information to load Series binary data.
    """
    import json
    from thunder.rdds.fileio.writers import getFileWriterForPath

    filewriterClass = getFileWriterForPath(outputDirPath)
    # write configuration file
    # config JSON keys are lowercased "valuetype", "keytype", not valueType, keyType
    conf = {'input': outputDirPath,
            'nkeys': nkeys, 'nvalues': nvalues,
<<<<<<< HEAD
            'valuetype': str(valueType), 'keytype': str(keyType)}
    if dims:
        conf["dims"] = dims
=======
            'valuetype': str(valuetype), 'keytype': str(keytype)}
>>>>>>> cb6e73a2

    confWriter = filewriterClass(outputDirPath, confFilename, overwrite=overwrite)
    confWriter.writeFile(json.dumps(conf, indent=2))

    # touch "SUCCESS" file as final action
    successWriter = filewriterClass(outputDirPath, "SUCCESS", overwrite=overwrite)
    successWriter.writeFile('')<|MERGE_RESOLUTION|>--- conflicted
+++ resolved
@@ -561,32 +561,18 @@
             label = None
             keyPacker = None
             buf = StringIO()
-<<<<<<< HEAD
             for seriesKey, series in kvIter:
                 if keyPacker is None:
                     keyPacker = struct.Struct('h'*len(seriesKey))
-                    label = ImageBlocks.getBinarySeriesNameForKey(seriesKey) + ".bin"
+                    label = SimpleBlocks.getBinarySeriesNameForKey(seriesKey) + ".bin"
                 buf.write(keyPacker.pack(*seriesKey))
-=======
-            for seriesKey, series in kviter:
-                if keypacker is None:
-                    keypacker = struct.Struct('h'*len(seriesKey))
-                    label = SimpleBlocks.getBinarySeriesNameForKey(seriesKey) + ".bin"
-                buf.write(keypacker.pack(*seriesKey))
->>>>>>> cb6e73a2
                 buf.write(series.tostring())
             val = buf.getvalue()
             buf.close()
             return [(label, val)]
 
-<<<<<<< HEAD
         seriesBlocks.mapPartitions(blockToBinarySeries).foreach(writer.writerFcn)
-        writeSeriesConfig(outputDirPath, len(dims), npointsInSeries, dims=dims, valueType=dtype,
-                          overwrite=overwrite)
-=======
-        seriesblocks.mapPartitions(blockToBinarySeries).foreach(writer.writerFcn)
-        writeSeriesConfig(outputdirname, len(dims), npointsinseries, valuetype=datatype, overwrite=overwrite)
->>>>>>> cb6e73a2
+        writeSeriesConfig(outputDirPath, len(dims), npointsInSeries, valueType=dtype, overwrite=overwrite)
 
     def saveFromStack(self, dataPath, outputDirPath, dims, ext="stack", blockSize="150M", dtype='int16',
                       newDtype=None, casting='safe', startIdx=None, stopIdx=None, overwrite=False):
@@ -740,13 +726,8 @@
         return params
 
 
-<<<<<<< HEAD
-def writeSeriesConfig(outputDirPath, nkeys, nvalues, dims=None, keyType='int16', valueType='int16',
+def writeSeriesConfig(outputDirPath, nkeys, nvalues, keyType='int16', valueType='int16',
                       confFilename="conf.json", overwrite=True):
-=======
-def writeSeriesConfig(outputdirname, nkeys, nvalues, keytype='int16', valuetype='int16', confname="conf.json",
-                      overwrite=True):
->>>>>>> cb6e73a2
     """Helper function to write out a conf.json file with required information to load Series binary data.
     """
     import json
@@ -757,13 +738,7 @@
     # config JSON keys are lowercased "valuetype", "keytype", not valueType, keyType
     conf = {'input': outputDirPath,
             'nkeys': nkeys, 'nvalues': nvalues,
-<<<<<<< HEAD
             'valuetype': str(valueType), 'keytype': str(keyType)}
-    if dims:
-        conf["dims"] = dims
-=======
-            'valuetype': str(valuetype), 'keytype': str(keytype)}
->>>>>>> cb6e73a2
 
     confWriter = filewriterClass(outputDirPath, confFilename, overwrite=overwrite)
     confWriter.writeFile(json.dumps(conf, indent=2))
