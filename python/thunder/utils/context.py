--- conflicted
+++ resolved
@@ -86,11 +86,7 @@
         return data
 
     def loadImages(self, dataPath, dims=None, inputFormat='stack', ext=None, dtype='int16',
-<<<<<<< HEAD
-                   startIdx=None, stopIdx=None, recursive=False, nplanes=None):
-=======
-                   startIdx=None, stopIdx=None, recursive=False, npartitions=None):
->>>>>>> 8428cab4
+                   startIdx=None, stopIdx=None, recursive=False, nplanes=None, npartitions=None):
         """
         Loads an Images object from data stored as a binary image stack, tif, or png files.
 
@@ -147,7 +143,6 @@
             have an appropriate extension. Recursive loading is currently only implemented for local filesystems
             (not s3).
 
-<<<<<<< HEAD
         nplanes: positive integer, default None
             If passed, will cause a single image file to be subdivided into multiple records. Every
             `nplanes` z-planes (or multipage tif pages) in the file will be taken as a new record, with the
@@ -155,11 +150,10 @@
             until the first file is exhausted and record ordering continues with the first nplane planes of the
             second file, and so on. With nplanes=None (the default), a single file will be considered as
             representing a single record.
-=======
+
         npartitions: positive int, optional
             If specified, request a certain number of partitions for the underlying Spark RDD. Default is 1
             partition per image file.
->>>>>>> 8428cab4
 
         Returns
         -------
@@ -177,34 +171,21 @@
 
         if inputFormat.lower() == 'stack':
             data = loader.fromStack(dataPath, dims, dtype=dtype, ext=ext, startIdx=startIdx, stopIdx=stopIdx,
-<<<<<<< HEAD
-                                    recursive=recursive, nplanes=nplanes)
+                                    recursive=recursive, nplanes=nplanes, npartitions=npartitions)
         elif inputFormat.lower().startswith('tif'):
             data = loader.fromTif(dataPath, ext=ext, startIdx=startIdx, stopIdx=stopIdx, recursive=recursive,
-                                  nplanes=nplanes)
+                                  nplanes=nplanes, npartitions=npartitions)
         else:
             if nplanes:
                 raise NotImplementedError("nplanes argument is not supported for png files")
-            data = loader.fromPng(dataPath, ext=ext, startIdx=startIdx, stopIdx=stopIdx, recursive=recursive)
-=======
-                                    recursive=recursive, npartitions=npartitions)
-        elif inputFormat.lower().startswith('tif'):
-            data = loader.fromTif(dataPath, ext=ext, startIdx=startIdx, stopIdx=stopIdx, recursive=recursive,
-                                  npartitions=npartitions)
-        else:
-            data = loader.fromPng(dataPath, ext=ext, startIdx=startIdx, stopIdx=stopIdx, recursive=recursive,
-                                  npartitions=npartitions)
->>>>>>> 8428cab4
+            data = loader.fromPng(dataPath, ext=ext, startIdx=startIdx, stopIdx=stopIdx,
+                                  recursive=recursive, npartitions=npartitions)
 
         return data
 
     def loadImagesAsSeries(self, dataPath, dims=None, inputFormat='stack', ext=None, dtype='int16',
-                           blockSize="150M", blockSizeUnits="pixels", startIdx=None, stopIdx=None, 
-<<<<<<< HEAD
-                           shuffle=True, recursive=False, nplanes=None):
-=======
-                           shuffle=True, recursive=False, npartitions=None):
->>>>>>> 8428cab4
+                           blockSize="150M", blockSizeUnits="pixels", startIdx=None, stopIdx=None,
+                           shuffle=True, recursive=False, nplanes=None, npartitions=None):
         """
         Load Images data as Series data.
 
@@ -276,17 +257,17 @@
             have an appropriate extension. Recursive loading is currently only implemented for local filesystems
             (not s3), and only with shuffle=True.
 
-<<<<<<< HEAD
         nplanes: positive integer, default None
-            If passed, will cause a single image file to be subdivided into multiple time points. Every `nplanes` image
-            planes in the file will be considered as a new time point. With nplanes=None (the default), a single file
-            will be considered to represent a single time point. nplanes is only supported for shuffle=True (the
-            default).
-=======
+            If passed, will cause a single image file to be subdivided into multiple records. Every
+            `nplanes` z-planes (or multipage tif pages) in the file will be taken as a new record, with the
+            first nplane planes of the first file being record 0, the second nplane planes being record 1, etc,
+            until the first file is exhausted and record ordering continues with the first nplane planes of the
+            second file, and so on. With nplanes=None (the default), a single file will be considered as
+            representing a single record. nplanes is only supported for shuffle=True (the default).
+
         npartitions: positive int, optional
             If specified, request a certain number of partitions for the underlying Spark RDD. Default is 1
             partition per image file. Only applies when shuffle=True.
->>>>>>> 8428cab4
 
         Returns
         -------
@@ -311,25 +292,19 @@
             loader = ImagesLoader(self._sc)
             if inputFormat.lower() == 'stack':
                 images = loader.fromStack(dataPath, dims, dtype=dtype, ext=ext, startIdx=startIdx, stopIdx=stopIdx,
-<<<<<<< HEAD
-                                          recursive=recursive, nplanes=nplanes)
+                                          recursive=recursive, nplanes=nplanes, npartitions=npartitions)
             else:
                 # tif / tif stack
                 images = loader.fromTif(dataPath, ext=ext, startIdx=startIdx, stopIdx=stopIdx,
-                                                 recursive=recursive, nplanes=nplanes)
-=======
-                                          recursive=recursive, npartitions=npartitions)
-            else:
-                # tif / tif stack
-                images = loader.fromTif(dataPath, ext=ext, startIdx=startIdx, stopIdx=stopIdx,
-                                        recursive=recursive, npartitions=npartitions)
->>>>>>> 8428cab4
+                                                 recursive=recursive, nplanes=nplanes, npartitions=npartitions)
             return images.toBlocks(blockSize, units=blockSizeUnits).toSeries()
 
         else:
             from thunder.rdds.fileio.seriesloader import SeriesLoader
             if nplanes is not None:
                 raise NotImplementedError("nplanes is not supported with shuffle=False")
+            if npartitions is not None:
+                raise NotImplementedError("npartitions is not supported with shuffle=False")
 
             loader = SeriesLoader(self._sc)
             if inputFormat.lower() == 'stack':
@@ -342,11 +317,7 @@
 
     def convertImagesToSeries(self, dataPath, outputDirPath, dims=None, inputFormat='stack', ext=None,
                               dtype='int16', blockSize="150M", blockSizeUnits="pixels", startIdx=None, stopIdx=None,
-<<<<<<< HEAD
-                              shuffle=False, overwrite=False, recursive=False, nplanes=None):
-=======
-                              shuffle=True, overwrite=False, recursive=False, npartitions=None):
->>>>>>> 8428cab4
+                              shuffle=False, overwrite=False, recursive=False, nplanes=None, npartitions=None):
         """
         Write out Images data as Series data, saved in a flat binary format.
 
@@ -437,19 +408,17 @@
             have an appropriate extension. Recursive loading is currently only implemented for local filesystems
             (not s3), and only with shuffle=True.
 
-<<<<<<< HEAD
         nplanes: positive integer, default None
             If passed, will cause a single image file to be subdivided into multiple records. Every
             `nplanes` z-planes (or multipage tif pages) in the file will be taken as a new record, with the
             first nplane planes of the first file being record 0, the second nplane planes being record 1, etc,
             until the first file is exhausted and record ordering continues with the first nplane planes of the
             second file, and so on. With nplanes=None (the default), a single file will be considered as
-            representing a single record.
-=======
+            representing a single record. nplanes is only supported for shuffle=True (the default).
+
         npartitions: positive int, optional
             If specified, request a certain number of partitions for the underlying Spark RDD. Default is 1
             partition per image file. Only applies when shuffle=True.
->>>>>>> 8428cab4
         """
         checkParams(inputFormat, ['stack', 'tif', 'tif-stack'])
 
@@ -469,25 +438,18 @@
             loader = ImagesLoader(self._sc)
             if inputFormat.lower() == 'stack':
                 images = loader.fromStack(dataPath, dims, dtype=dtype, startIdx=startIdx, stopIdx=stopIdx,
-<<<<<<< HEAD
-                                          recursive=recursive, nplanes=nplanes)
+                                          recursive=recursive, nplanes=nplanes, npartitions=npartitions)
             else:
                 # 'tif' or 'tif-stack'
                 images = loader.fromTif(dataPath, startIdx=startIdx, stopIdx=stopIdx,
-                                        recursive=recursive, nplanes=nplanes)
-=======
-                                          recursive=recursive, npartitions=npartitions)
-            else:
-                # 'tif' or 'tif-stack'
-                images = loader.fromTif(dataPath, ext=ext, startIdx=startIdx, stopIdx=stopIdx, recursive=recursive,
-                                        npartitions=npartitions)
-                                                 
->>>>>>> 8428cab4
+                                        recursive=recursive, nplanes=nplanes, npartitions=npartitions)
             images.toBlocks(blockSize, units=blockSizeUnits).saveAsBinarySeries(outputDirPath, overwrite=overwrite)
         else:
             from thunder.rdds.fileio.seriesloader import SeriesLoader
             if nplanes is not None:
                 raise NotImplementedError("nplanes is not supported with shuffle=False")
+            if npartitions is not None:
+                raise NotImplementedError("npartitions is not supported with shuffle=False")
             loader = SeriesLoader(self._sc)
             if inputFormat.lower() == 'stack':
                 loader.saveFromStack(dataPath, outputDirPath, dims, ext=ext, dtype=dtype,
@@ -495,14 +457,9 @@
                                      stopIdx=stopIdx, recursive=recursive)
             else:
                 # 'tif' or 'tif-stack'
-<<<<<<< HEAD
                 loader.saveFromTif(dataPath, outputDirPath, ext=ext, blockSize=blockSize,
                                    startIdx=startIdx, stopIdx=stopIdx, overwrite=overwrite,
                                    recursive=recursive)
-=======
-                loader.saveFromTif(dataPath, outputDirPath, ext=ext, blockSize=blockSize, startIdx=startIdx,
-                                   stopIdx=stopIdx, overwrite=overwrite, recursive=recursive)
->>>>>>> 8428cab4
 
     def makeExample(self, dataset, **opts):
         """
