from numpy import array, mean, median, std, size, arange, percentile,\
    asarray, zeros, corrcoef, where, unique, array_equal, delete, \
    ravel, logical_not, unravel_index, prod, random, shape, \
    dot, outer, expand_dims, ScalarType, ndarray, sqrt, pi, angle, fft, \
    roll, polyfit, polyval, ceil, float64, fix
import logging
from itertools import product
from bolt.utils import tupleize
from six import string_types
from ..utils import check_options


from ..base import Data


class Series(Data):
    """
    Collection of 1d array data with axis labels.

    Backed by an array-like object, including a numpy array
    (for local computation) or a bolt array (for spark computation).

    Attributes
    ----------
    values : array-like
        numpy array or bolt array

    index : array-like or one-dimensional list
        Values must be unique, same length as the arrays in the input data.
        Defaults to arange(len(data)) if not provided.

    See also
    --------
    TimeSeries : a Series where the indices represent time
    Matrix : a Series intended for matrix computation
    """
    _metadata = Data._metadata
    _attributes = Data._attributes + ['index']

    def __init__(self, values, index=None, labels=None, mode='local'):
        super(Series, self).__init__(values, mode=mode)
        self.labels = labels
        self._index = None
        if index is not None:
            self._index = index

    @property
    def index(self):
        if self._index is None:
            self._index = arange(self.shape[-1])
        return self._index

    @index.setter
    def index(self, value):
        lenself = len(self.index)
        if type(value) is str:
            value = [value]
        try:
            value[0]
        except:
            value = [value]
        try:
            lenvalue = len(value)
        except:
            raise TypeError("Index must be an object with a length")
        if lenvalue != lenself:
            raise ValueError("Length of new index '%g' must match length of original index '%g'"
                             .format(lenvalue, lenself))
        self._index = value

    @property
    def length(self):
        return len(self.index)

    @property
    def baseaxes(self):
        return tuple(range(0, len(self.shape)-1))

    @property
    def _constructor(self):
        return Series

    def flatten(self):
        """
        Reshape all dimensions but the last into a single dimension
        """

        size = prod([s for i, s in enumerate(self.shape) if i in self.baseaxes])
        newvalues = self.values.reshape(size, self.shape[-1])

        if self.labels is not None:
            fullshape = prod(self.labels.shape)
            newlabels = self.labels.reshape(size, fullshape/size).squeeze()
        else:
            newlabels = None

        return self._constructor(newvalues, labels=newlabels).__finalize__(self, noprop=('labels',))

    def count(self):
        """
        Explicit count of the number of items.

        For lazy or distributed data, will force a computation.
        """
        if self.mode == 'local':
            return prod(self.shape[:-1])

        if self.mode == 'spark':
            return self.tordd().count()

    def first(self):
        """
        Return the first element.
        """
        if self.mode == 'local':
            return self.values[tuple(zeros(len(self.baseaxes))) + (slice(None, None),)]

        if self.mode == 'spark':
            return self.values.tordd().values().first()

    def tolocal(self):
        """
        Convert to local representation.
        """
        from thunder.series.readers import fromarray

        if self.mode == 'local':
            logging.getLogger('thunder').warn('images already in local mode')
            pass

        return fromarray(self.toarray(), index=self.index, labels=self.labels)

    def tospark(self, engine=None):
        """
        Convert to spark representation.
        """
        from thunder.series.readers import fromarray

        if self.mode == 'spark':
            logging.getLogger('thunder').warn('images already in local mode')
            pass

        if engine is None:
            raise ValueError("Must provide SparkContext")

        return fromarray(self.toarray(), index=self.index, labels=self.lables, engine=engine)

    def sample(self, nsamples=100, seed=None):
        """
        Extract random sample of series.

        Parameters
        ----------
        nsamples : int, optional, default = 100
            The number of data points to sample.

        seed : int, optional, default = None
            Random seed.
        """
        if nsamples < 1:
            raise ValueError("Number of samples must be larger than 0, got '%g'" % nsamples)

        if seed is None:
            seed = random.randint(0, 2 ** 32)

        if self.mode == 'spark':
            result = asarray(self.values.tordd().values().takeSample(False, nsamples, seed))

        else:
            basedims = [self.shape[d] for d in self.baseaxes]
            inds = [unravel_index(int(k), basedims) for k in random.rand(nsamples) * prod(basedims)]
            result = asarray([self.values[tupleize(i) + (slice(None, None),)] for i in inds])

        return self._constructor(result, index=self.index)

    def map(self, func, index=None, with_keys=False):
        """
        Map an array -> array function over each series
        """
        value_shape = len(index) if index is not None else None
        new = self._map(func, axis=self.baseaxes, value_shape=value_shape, with_keys=with_keys)
        return self._constructor(new.values, index=index, labels=self.labels)

    def reduce(self, func):
        """
        Reduce over series.
        """
        return self._reduce(func, axis=self.baseaxes)

    def mean(self):
        """
        Compute the mean across images
        """
        return self._constructor(self.values.mean(axis=self.baseaxes, keepdims=True))

    def var(self):
        """
        Compute the variance across images
        """
        return self._constructor(self.values.var(axis=self.baseaxes, keepdims=True))

    def std(self):
        """
        Compute the standard deviation across images
        """
        return self._constructor(self.values.std(axis=self.baseaxes, keepdims=True))

    def sum(self):
        """
        Compute the sum across images
        """
        return self._constructor(self.values.sum(axis=self.baseaxes, keepdims=True))

    def max(self):
        """
        Compute the max across images
        """
        return self._constructor(self.values.max(axis=self.baseaxes, keepdims=True))

    def min(self):
        """
        Compute the min across images
        """
        return self._constructor(self.values.min(axis=self.baseaxes, keepdims=True))

    def between(self, left, right):
        """
        Select subset of values within the given index range

        Inclusive on the left; exclusive on the right.

        Parameters
        ----------
        left : int
            Left-most index in the desired range

        right: int
            Right-most index in the desired range
        """
        crit = lambda x: left <= x < right
        return self.select(crit)

    def select(self, crit):
        """
        Select subset of values that match a given index criterion

        Parameters
        ----------
        crit : function, list, str, int
            Criterion function to map to indices, specific index value,
            or list of indices
        """
        import types

        # handle lists, strings, and ints
        if not isinstance(crit, types.FunctionType):
            # set("foo") -> {"f", "o"}; wrap in list to prevent:
            if isinstance(crit, string_types):
                critlist = set([crit])
            else:
                try:
                    critlist = set(crit)
                except TypeError:
                    # typically means crit is not an iterable type; for instance, crit is an int
                    critlist = set([crit])
            crit = lambda x: x in critlist

        # if only one index, return it directly or throw an error
        index = self.index
        if size(index) == 1:
            if crit(index[0]):
                return self
            else:
                raise Exception("No indices found matching criterion")

        # determine new index and check the result
        newindex = [i for i in index if crit(i)]
        if len(newindex) == 0:
            raise Exception("No indices found matching criterion")
        if array(newindex == index).all():
            return self

        # use fast logical indexing to get the new values
        subinds = where([crit(i) for i in index])
        new = self.map(lambda x: x[subinds], index=newindex)

        # if singleton, need to check whether it's an array or a scalar/int
        # if array, recompute a new set of indices
        if len(newindex) == 1:
            new = new.map(lambda x: x[0], index=newindex)
            val = new.first()
            if size(val) == 1:
                newindex = [newindex[0]]
            else:
                newindex = arange(0, size(val))

        new._index = newindex

        return new

    def center(self, axis=1):
        """
        Center series data by subtracting the mean
        either within or across records

        Parameters
        ----------
        axis : int, optional, default = 0
            Which axis to center along, within (1) or across (0) records
        """
        if axis == 1:
            return self.map(lambda x: x - mean(x))
        elif axis == 0:
            meanval = self.mean().toarray()
            return self.map(lambda x: x - meanval)
        else:
            raise Exception('Axis must be 0 or 1')

    def standardize(self, axis=1):
        """
        Standardize series data by dividing by the standard deviation
        either within or across records

        Parameters
        ----------
        axis : int, optional, default = 0
            Which axis to standardize along, within (1) or across (0) records
        """
        if axis == 1:
            return self.map(lambda x: x / std(x))
        elif axis == 0:
            stdval = self.std().toarray()
            return self.map(lambda x: x / stdval)
        else:
            raise Exception('Axis must be 0 or 1')

    def zscore(self, axis=1):
        """
        Zscore series data by subtracting the mean and
        dividing by the standard deviation either
        within or across records

        Parameters
        ----------
        axis : int, optional, default = 0
            Which axis to zscore along, within (1) or across (0) records
        """
        if axis == 1:
            return self.map(lambda x: (x - mean(x)) / std(x))
        elif axis == 0:
            meanval = self.mean().toarray()
            stdval = self.std().toarray()
            return self.map(lambda x: (x - meanval) / stdval)
        else:
            raise Exception('Axis must be 0 or 1')

    def squelch(self, threshold):
        """
        Set all records that do not exceed the given threhsold to 0

        Parameters
        ----------
        threshold : scalar
            Level below which to set records to zero
        """
        func = lambda x: zeros(x.shape) if max(x) < threshold else x
        return self.map(func)

    def correlate(self, signal):
        """
        Correlate series data against one or many one-dimensional arrays.

        Parameters
        ----------
        signal : array, or str
            Signal(s) to correlate against, can be a numpy array or a
            MAT file containing the signal as a variable
        """
        s = asarray(signal)

        if s.ndim == 1:
            if size(s) != self.shape[1]:
                raise ValueError("Length of signal '%g' does not match record length '%g'"
                                 % (size(s), self.shape[1]))

            return self.map(lambda x: corrcoef(x, s)[0, 1], index=[1])

        elif s.ndim == 2:
            if s.shape[1] != self.shape[1]:
                raise ValueError("Length of signal '%g' does not match record length '%g'"
                                 % (s.shape[1], self.shape[1]))
            newindex = arange(0, s.shape[0])
            return self.map(lambda x: array([corrcoef(x, y)[0, 1] for y in s]), index=newindex)

        else:
            raise Exception('Signal to correlate with must have 1 or 2 dimensions')

    def series_max(self):
        """
        Compute the value maximum of each record in a Series
        """
        return self.series_stat('max')

    def series_min(self):
        """
        Compute the value minimum of each record in a Series
        """
        return self.series_stat('min')

    def series_sum(self):
        """
        Compute the value sum of each record in a Series
        """
        return self.series_stat('sum')

    def series_mean(self):
        """
        Compute the value mean of each record in a Series
        """
        return self.series_stat('mean')

    def series_median(self):
        """
        Compute the value median of each record in a Series
        """
        return self.series_stat('median')

    def series_percentile(self, q):
        """
        Compute the value percentile of each record in a Series.

        Parameters
        ----------
        q : scalar
            Floating point number between 0 and 100 inclusive, specifying percentile.
        """
        index = q if hasattr(q, '__iter__') else [q]
        return self.map(lambda x: percentile(x, q), index=index)

    def series_std(self):
        """ Compute the value std of each record in a Series """
        return self.series_stat('stdev')

    def series_stat(self, stat):
        """
        Compute a simple statistic for each record in a Series

        Parameters
        ----------
        stat : str
            Which statistic to compute
        """
        from numpy import sum, min, max

        STATS = {
            'sum': sum,
            'mean': mean,
            'median': median,
            'stdev': std,
            'max': max,
            'min': min,
            'count': size
        }
        func = STATS[stat.lower()]
        return self.map(lambda x: func(x), index=[stat])

    def series_stats(self):
        """
        Compute many statistics for each record in a Series
        """
        newindex = ['count', 'mean', 'std', 'max', 'min']
        return self.map(lambda x: array([x.size, mean(x), std(x), max(x), min(x)]),
                          index=newindex)

    def _check_panel(self, length):
        """
        Check that given fixed panel length evenly divides index.

        Parameters
        ----------
        length : int
            Fixed length with which to subdivide index
        """
        n = len(self.index)
        if divmod(n, length)[1] != 0:
            raise ValueError("Panel length '%g' must evenly divide length of series '%g'"
                             % (length, n))
        if n == length:
            raise ValueError("Panel length '%g' cannot be length of series '%g'"
                             % (length, n))

    def mean_by_panel(self, length):
        """
        Compute the mean across fixed sized panels of each record.

        Splits each record into panels of size `length`,
        and then computes the mean across panels.
        Panel length must subdivide record exactly.

        Parameters
        ----------
        length : int
            Fixed length with which to subdivide.
        """
        self._check_panel(length)
        func = lambda v: v.reshape(-1, length).mean(axis=0)
        newindex = arange(length)
        return self.map(func, index=newindex)

    def _makemasks(self, index=None, level=0):
        """
        Internal function for generating masks for selecting values based on multi-index values.

        As all other multi-index functions will call this function, basic type-checking is also
        performed at this stage.
        """
        if index is None:
            index = self.index

        try:
            dims = len(array(index).shape)
            if dims == 1:
                index = array(index, ndmin=2).T
        except:
            raise TypeError('A multi-index must be convertible to a numpy ndarray')

        try:
            index = index[:, level]
        except:
            raise ValueError("Levels must be indices into individual elements of the index")

        lenIdx = index.shape[0]
        nlevels = index.shape[1]

        combs = product(*[unique(index.T[i, :]) for i in range(nlevels)])
        combs = array([l for l in combs])

        masks = array([[array_equal(index[i], c) for i in range(lenIdx)] for c in combs])

        return zip(*[(masks[x], combs[x]) for x in range(len(masks)) if masks[x].any()])

    def _map_by_index(self, function, level=0):
        """
        An internal function for maping a function to groups of values based on a multi-index

        Elements of each record are grouped according to unique value combinations of the multi-
        index across the given levels of the multi-index. Then the given function is applied
        to to each of these groups separately. If this function is many-to-one, the result
        can be recast as a Series indexed by the unique index values used for grouping.
        """

        if type(level) is int:
            level = [level]

        masks, ind = self._makemasks(index=self.index, level=level)
        nMasks = len(masks)
        newindex = array(ind)
        if len(newindex[0]) == 1:
            newindex = ravel(newindex)
        return self.map(lambda v: asarray([array(function(v[masks[x]])) for x in range(nMasks)]),
                        index=newindex)

    def select_by_index(self, val, level=0, squeeze=False, filter=False, return_mask=False):
        """
        Select or filter elements of the Series by index values (across levels, if multi-index).

        The index is a property of a Series object that assigns a value to each position within
        the arrays stored in the records of the Series. This function returns a new Series where,
        within each record, only the elements indexed by a given value(s) are retained. An index
        where each value is a list of a fixed length is referred to as a 'multi-index',
        as it provides multiple labels for each index location. Each of the dimensions in these
        sublists is a 'level' of the multi-index. If the index of the Series is a multi-index, then
        the selection can proceed by first selecting one or more levels, and then selecting one
        or more values at each level.

        Parameters
        ----------
        val : list of lists
            Specifies the selected index values. List must contain one list for each level of the
            multi-index used in the selection. For any singleton lists, the list may be replaced
            with just the integer.

        level : list of ints, optional, default=0
            Specifies which levels in the multi-index to use when performing selection. If a single
            level is selected, the list can be replaced with an integer. Must be the same length
            as val.

        squeeze : bool, optional, default=False
            If True, the multi-index of the resulting Series will drop any levels that contain
            only a single value because of the selection. Useful if indices are used as unique
            identifiers.

        filter : bool, optional, default=False
            If True, selection process is reversed and all index values EXCEPT those specified
            are selected.

        return_mask : bool, optional, default=False
            If True, return the mask used to implement the selection.
        """
        try:
            level[0]
        except:
            level = [level]
        try:
            val[0]
        except:
            val = [val]

        remove = []
        if len(level) == 1:
            try:
                val[0][0]
            except:
                val = [val]
            if squeeze and not filter and len(val) == 1:
                remove.append(level[0])
        else:
            for i in range(len(val)):
                try:
                    val[i][0]
                except:
                    val[i] = [val[i]]
                if squeeze and not filter and len(val[i]) == 1:
                    remove.append(level[i])

        if len(level) != len(val):
            raise ValueError("List of levels must be same length as list of corresponding values")

        p = product(*val)
        selected = set([x for x in p])

        masks, ind = self._makemasks(index=self.index, level=level)
        nmasks = len(masks)
        masks = array([masks[x] for x in range(nmasks) if tuple(ind[x]) in selected])

        final_mask = masks.any(axis=0)
        if filter:
            final_mask = logical_not(final_mask)

        indFinal = array(self.index)
        if len(indFinal.shape) == 1:
            indFinal = array(indFinal, ndmin=2).T
        indFinal = indFinal[final_mask]

        if squeeze:
            indFinal = delete(indFinal, remove, axis=1)

        if len(indFinal[0]) == 1:
            indFinal = ravel(indFinal)

        elif len(indFinal[1]) == 0:
            indFinal = arange(sum(final_mask))

        result = self.map(lambda v: v[final_mask], index=indFinal)

        if return_mask:
            return result, final_mask
        else:
            return result

    def aggregate_by_index(self, function, level=0):
        """
        Aggregrate data in each record, grouping by index values.

        For each unique value of the index, applies a function to the group
        indexed by that value. Returns a Series indexed by those unique values.
        For the result to be a valid Series object, the aggregating function should
        return a simple numeric type. Also allows selection of levels within a
        multi-index. See select_by_index for more info on indices and multi-indices.

        Parameters
        ----------
        function : function
            Aggregating function to map to Series values. Should take a list or ndarray
            as input and return a simple numeric value.

        level : list of ints, optional, default=0
            Specifies the levels of the multi-index to use when determining unique index values.
            If only a single level is desired, can be an int.
        """
        result = self._map_by_index(function, level=level)
        return result.map(lambda v: array(v), index=result.index)

    def stat_by_index(self, stat, level=0):
        """
        Compute the desired statistic for each uniue index values (across levels, if multi-index)

        Parameters
        ----------
        stat : string
            Statistic to be computed: sum, mean, median, stdev, max, min, count

        level : list of ints, optional, default=0
            Specifies the levels of the multi-index to use when determining unique index values.
            If only a single level is desired, can be an int.
        """
        from numpy import sum, min, max

        STATS = {
            'sum': sum,
            'mean': mean,
            'median': median,
            'stdev': std,
            'max': max,
            'min': min,
            'count': size
        }
        func = STATS[stat.lower()]
        return self.aggregate_by_index(level=level, function=func)

    def sum_by_index(self, level=0):
        """
        Compute sums for each unique index value (across levels, if multi-index)
        """
        return self.stat_by_index(level=level, stat='sum')

    def mean_by_index(self, level=0):
        """
        Compute means for each unique index value (across levels, if multi-index)
        """
        return self.stat_by_index(level=level, stat='mean')

    def median_by_index(self, level=0):
        """
        Compute medians for each unique index value (across levels, if multi-index)
        """
        return self.stat_by_index(level=level, stat='median')

    def std_by_index(self, level=0):
        """
        Compute means for each unique index value (across levels, if multi-index)
        """
        return self.stat_by_index(level=level, stat='stdev')

    def max_by_index(self, level=0):
        """
        Compute maximum values for each unique index value (across levels, if multi-index)
        """
        return self.stat_by_index(level=level, stat='max')

    def min_by_index(self, level=0):
        """
        Compute minimum values for each unique index value (across level, if multi-index)
        """
        return self.stat_by_index(level=level, stat='min')

    def count_by_index(self, level=0):
        """
        Count the number for each unique index value (across levels, if multi-index)
        """
        return self.stat_by_index(level=level, stat='count')

    def cov(self):
        """
        Compute covariance of a distributed matrix.

        Parameters
        ----------
        axis : int, optional, default = None
            Axis for performing mean subtraction, None (no subtraction), 0 (rows) or 1 (columns)
        """
        return self.center(axis=0).gramian().times(1.0 / (self.shape[0] - 1))

    def gramian(self):
        """
        Compute gramian of a distributed matrix.

        The gramian is defined as the product of the matrix
        with its transpose, i.e. A^T * A.
        """
        if self.mode == 'spark':
            rdd = self.values.tordd()

            from pyspark.accumulators import AccumulatorParam

            class MatrixAccumulator(AccumulatorParam):
                def zero(self, value):
                    return zeros(shape(value))

                def addInPlace(self, val1, val2):
                    val1 += val2
                    return val1

            global mat
            init = zeros((self.shape[1], self.shape[1]))
            mat = rdd.context.accumulator(init, MatrixAccumulator())

            def outer_sum(x):
                global mat
                mat += outer(x, x)

            rdd.values().foreach(outer_sum)
            return self._constructor(mat.value, index=self.index)

        if self.mode == 'local':
            return self._constructor(dot(self.values.T, self.values), index=self.index)

    def times(self, other):
        """
        Multiply a matrix by another one.

        Other matrix must be a numpy array, a scalar,
        or another matrix in local mode.

        Parameters
        ----------
        other : Matrix, scalar, or numpy array
            A matrix to multiply with
        """
        if isinstance(other, ScalarType):
            other = asarray(other)
            index = self.index
        else:
            if isinstance(other, list):
                other = asarray(other)
            if isinstance(other, ndarray) and other.ndim < 2:
                other = expand_dims(other, 1)
            if not self.shape[1] == other.shape[0]:
                raise ValueError('shapes %s and %s are not aligned' % (self.shape, other.shape))
            index = arange(other.shape[1])

        if self.mode == 'local' and isinstance(other, Series) and other.mode == 'spark':
            raise NotImplementedError

        if self.mode == 'spark' and isinstance(other, Series) and other.mode == 'spark':
            raise NotImplementedError

        if self.mode == 'local' and isinstance(other, (ndarray, ScalarType)):
            return self._constructor(dot(self.values, other), index=index)

        if self.mode == 'local' and isinstance(other, Series):
            return self._constructor(dot(self.values, other.values), index=index)

        if self.mode == 'spark' and isinstance(other, (ndarray, ScalarType)):
            return self.map(lambda x: dot(x, other), index=index)

        if self.mode == 'spark' and isinstance(other, Series):
            return self.map(lambda x: dot(x, other.values), index=index)

    def _makewindows(self, indices, window):
        """
        Make masks used by windowing functions

        Given a list of indices specifying window centers,
        and a window size, construct a list of index arrays,
        one per window, that index into the target array

        Parameters
        ----------
        indices : array-like
            List of times specifying window centers

        window : int
            Window size
        """
        div = divmod(window, 2)
        before = div[0]
        after = div[0] + div[1]
        index = asarray(self.index)
        indices = asarray(indices)
        if where(index == max(indices))[0][0] + after > len(index):
            raise ValueError("Maximum requested index %g, with window %g, exceeds length %g"
                             % (max(indices), window, len(index)))
        if where(index == min(indices))[0][0] - before < 0:
            raise ValueError("Minimum requested index %g, with window %g, is less than 0"
                             % (min(indices), window))
        masks = [arange(where(index == i)[0][0]-before, where(index == i)[0][0]+after, dtype='int') for i in indices]
        return masks

    def mean_by_window(self, indices, window):
        """
        Average time series across multiple windows specified by their centers

        Parameters
        ----------
        indices : array-like
            List of times specifying window centers

        window : int
            Window size
        """
        masks = self._makewindows(indices, window)
        newindex = arange(0, len(masks[0]))
        return self.map(lambda x: mean([x[m] for m in masks], axis=0), index=newindex)

    def subsample(self, sampleFactor=2):
        """
        Subsample time series by an integer factor

        Parameters
        ----------
        sampleFactor : positive integer, optional, default=2

        """
        if sampleFactor < 0:
            raise Exception('Factor for subsampling must be postive, got %g' % sampleFactor)
        s = slice(0, len(self.index), sampleFactor)
        newindex = self.index[s]
        return self.map(lambda v: v[s], index=newindex)

    def fourier(self, freq=None):
        """
        Compute statistics of a Fourier decomposition on time series data

        Parameters
        ----------
        freq : int
            Digital frequency at which to compute coherence and phase
        """
        def get(y, freq):
            y = y - mean(y)
            nframes = len(y)
            ft = fft.fft(y)
            ft = ft[0:int(fix(nframes/2))]
            ampFt = 2*abs(ft)/nframes
            amp = ampFt[freq]
            ampSum = sqrt(sum(ampFt**2))
            co = amp / ampSum
            ph = -(pi/2) - angle(ft[freq])
            if ph < 0:
                ph += pi * 2
            return array([co, ph])

        if freq >= int(fix(size(self.index)/2)):
            raise Exception('Requested frequency, %g, is too high, '
                            'must be less than half the series duration' % freq)

        index = ['coherence', 'phase']
        return self.map(lambda x: get(x, freq), index=index)

    def convolve(self, signal, mode='full'):
        """
        Conolve time series data against another signal

        Parameters
        ----------
        signal : array
            Signal to convolve with (must be 1D)

        var : str
            Variable name if loading from a MAT file

        mode : str, optional, default='full'
            Mode of convolution, options are 'full', 'same', and 'same'
        """

        from numpy import convolve

        s = asarray(signal)

        n = size(self.index)
        m = size(s)

        # use expected lengths to make a new index
        if mode == 'same':
            newmax = max(n, m)
        elif mode == 'valid':
            newmax = max(m, n) - min(m, n) + 1
        else:
            newmax = n+m-1
        newindex = arange(0, newmax)

        return self.map(lambda x: convolve(x, signal, mode), index=newindex)

    def crosscorr(self, signal, lag=0):
        """
        Cross correlate time series data against another signal

        Parameters
        ----------
        signal : array
            Signal to correlate against (must be 1D)

        lag : int
            Range of lags to consider, will cover (-lag, +lag)
        """
        from scipy.linalg import norm

        s = asarray(signal)
        s = s - mean(s)
        s = s / norm(s)

        if size(s) != size(self.index):
            raise Exception('Size of signal to cross correlate with, %g, '
                            'does not match size of series' % size(s))

        # created a matrix with lagged signals
        if lag is not 0:
            shifts = range(-lag, lag+1)
            d = len(s)
            m = len(shifts)
            sshifted = zeros((m, d))
            for i in range(0, len(shifts)):
                tmp = roll(s, shifts[i])
                if shifts[i] < 0:
                    tmp[(d+shifts[i]):] = 0
                if shifts[i] > 0:
                    tmp[:shifts[i]] = 0
                sshifted[i, :] = tmp
            s = sshifted
        else:
            shifts = [0]

        def get(y, s):
            y = y - mean(y)
            n = norm(y)
            if n == 0:
                b = zeros((s.shape[0],))
            else:
                y /= norm(y)
                b = dot(s, y)
            return b

        return self.map(lambda x: get(x, s), index=shifts)

    def detrend(self, method='linear', **kwargs):
        """
        Detrend time series data with linear or nonlinear detrending
        Preserve intercept so that subsequent steps can adjust the baseline

        Parameters
        ----------
        method : str, optional, default = 'linear'
            Detrending method

        order : int, optional, default = 5
            Order of polynomial, for non-linear detrending only
        """
        check_options(method, ['linear', 'nonlinear'])

        if method == 'linear':
            order = 1

        if method == 'nonlinear':
            if 'order' in kwargs:
                order = kwargs['order']
            else:
                order = 5

        def func(y):
            x = arange(len(y))
            p = polyfit(x, y, order)
            p[-1] = 0
            yy = polyval(p, x)
            return y - yy

        return self.map(func)

    def normalize(self, method='percentile', window=None, perc=20, offset=0.1):
        """
        Normalize each time series by subtracting and dividing by a baseline.

        Baseline can be derived from a global mean or percentile,
        or a smoothed percentile estimated within a rolling window.

        Parameters
        ----------
        baseline : str, optional, default = 'percentile'
            Quantity to use as the baseline, options are 'mean', 'percentile',
            'window', or 'window-exact'.

        window : int, optional, default = 6
            Size of window for baseline estimation,
            for 'window' and 'window-exact' baseline only.

        perc : int, optional, default = 20
            Percentile value to use, for 'percentile',
            'window', or 'window-exact' baseline only.

        offset : float, optional, default = 0.1
             Scalar added to baseline during division to avoid division by 0.
        """
<<<<<<< HEAD
        from thunder.series.timeseries import TimeSeries
        return TimeSeries(self.values, index=self.index, labels=self.labels)
=======
        check_options(method, ['mean', 'percentile', 'window', 'window-exact'])
    
        from warnings import warn
        if not (method == 'window' or method == 'window-exact') and window is not None:
            warn('Setting window without using method "window" has no effect')

        if method == 'mean':
            baseFunc = mean

        if method == 'percentile':
            baseFunc = lambda x: percentile(x, perc)

        if method == 'window':
            from scipy.ndimage.filters import percentile_filter
            baseFunc = lambda x: percentile_filter(x.astype(float64), perc, window, mode='nearest')

        if method == 'window-exact':
            if window & 0x1:
                left, right = (ceil(window/2), ceil(window/2) + 1)
            else:
                left, right = (window/2, window/2)

            n = len(self.index)
            baseFunc = lambda x: asarray([percentile(x[max(ix-left, 0):min(ix+right+1, n)], perc)
                                          for ix in arange(0, n)])

        def get(y):
            b = baseFunc(y)
            return (y - b) / (b + offset)

        return self.map(get)
>>>>>>> 08e8ece8

    def toimages(self, size='150'):
        """
        Converts Series to Images.

        Equivalent to calling series.toBlocks(size).toImages()

        Parameters
        ----------
        size : str, optional, default = "150M"
            String interpreted as memory size.
        """
        from thunder.images.images import Images

        n = len(self.shape) - 1

        if self.mode == 'spark':
            return Images(self.values.swap(tuple(range(n)), (0,), size=size))

        if self.mode == 'local':
            return Images(self.values.transpose((n,) + tuple(range(0, n))))

    def tobinary(self, path, prefix='series', overwrite=False, credentials=None):
        """
        Write data to binary files.

        Parameters
        ----------
        path : string path or URI to directory to be created
            Output files will be written underneath path.
            Directory will be created as a result of this call.

        prefix : str, optional, default = 'series'
            String prefix for files.

        overwrite : bool
            If true, path and all its contents will be deleted and
            recreated as partof this call.
        """
        from thunder.series.writers import tobinary
        tobinary(self, path, prefix=prefix, overwrite=overwrite, credentials=credentials)<|MERGE_RESOLUTION|>--- conflicted
+++ resolved
@@ -1070,12 +1070,9 @@
         offset : float, optional, default = 0.1
              Scalar added to baseline during division to avoid division by 0.
         """
-<<<<<<< HEAD
-        from thunder.series.timeseries import TimeSeries
-        return TimeSeries(self.values, index=self.index, labels=self.labels)
-=======
+
         check_options(method, ['mean', 'percentile', 'window', 'window-exact'])
-    
+
         from warnings import warn
         if not (method == 'window' or method == 'window-exact') and window is not None:
             warn('Setting window without using method "window" has no effect')
@@ -1105,7 +1102,6 @@
             return (y - b) / (b + offset)
 
         return self.map(get)
->>>>>>> 08e8ece8
 
     def toimages(self, size='150'):
         """
